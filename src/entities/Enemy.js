--- conflicted
+++ resolved
@@ -256,13 +256,7 @@
 
 			}
 
-<<<<<<< HEAD
-			this.world.spawningManager.respawnEnemy( this );
-=======
 			this.world.spawningManager.reSpawnEnemy( this );
-			this.reset();
->>>>>>> dfe20cf4
-
 			this.reset();
 
 		}
